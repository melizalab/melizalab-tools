--- conflicted
+++ resolved
@@ -148,16 +148,12 @@
         log.info("  - recording clock offset: %d", stim_sample_offset)
 
         if len(entry_stimuli) != stim_onsets.size:
-<<<<<<< HEAD
             logging.error(
-                "  - Numer of stimuli: %s is different from number of clicks: %s" % (len(entry_stimuli), stim_onsets.size)
+                "  - Number of stimuli: %s is different from number of clicks: %s" % (len(entry_stimuli), stim_onsets.size)
             )
             raise ValueError(
                 "  - Error: number of stimuli not equal to number of clicks. Either discard recording or change sync threshold."
-=======
-            log.warning(
-                "  - WARNING: number of stimuli does not match number of clicks. This recording may need to be discarded"
->>>>>>> a573d9d7
+
             )
 
         padding_samples = int(prepad * sampling_rate)
